--- conflicted
+++ resolved
@@ -453,7 +453,7 @@
     cell_dim_tags = numpy.empty((len(cells), 2), dtype=int)
     for ci in range(len(cells)):
         cell_dim_tags[ci] = [
-            _geometric_dimension[cells[ci][0]],
+            _topological_dimension[cells[ci][0]],
             cell_data["gmsh:geometrical"][ci][0],
         ]
 
@@ -561,21 +561,11 @@
 def _write_nodes(fh, points, cells, point_data, float_fmt, binary):
     """Write node information.
 
-<<<<<<< HEAD
     If data on dimension and tags of the geometric entities which the nodes belong to
     is available available, the nodes will be grouped accordingly. This data is
     specified as point_data, using the key 'gmsh:dim_tags' and data as an
     num_points x 2 numpy array (first column is the dimension of the geometric entity
     of this node, second is the tag).
-=======
-    # The entity_dim and entity_tag in the $Elements section must correspond to an
-    # entity_dim and entity_tag array in the $Nodes section.
-    # TODO Not sure what to do if there are multiple element types present.
-    if len(cells) != 1:
-        raise WriteError("Can only deal with one cell type for now")
-    dim_entity = _topological_dimension[cells[0][0]]
-    entity_tag = 0
->>>>>>> 7f7f10b0
 
     If dim_tags are not available, all nodes will be assigned the same tag of 0. This
     only makes sense if a single cell block is present in the mesh; an error will be
@@ -613,9 +603,7 @@
         # in (the uniquified) node_dim_tags. This approach works for general
         # orderings of the nodes
         node_dim_tags, reverse_index_map = numpy.unique(
-            point_data["gmsh:dim_tags"],
-            axis=0,
-            return_inverse=True,
+            point_data["gmsh:dim_tags"], axis=0, return_inverse=True,
         )
     else:
         # If entity information is not provided, we will assign the same entity
@@ -626,7 +614,7 @@
                 "Specify entity information to deal with more than one cell type"
             )
 
-        dim = _geometric_dimension[cells[0][0]]
+        dim = _topological_dimension[cells[0][0]]
         tag = 0
         node_dim_tags = numpy.array([[dim, tag]])
         # All nodes map to the (single) dimension-entity object
@@ -697,17 +685,14 @@
         for ci, (cell_type, node_idcs) in enumerate(cells):
             # entityDim(int) entityTag(int) elementType(int)
             # numElementsBlock(size_t)
-<<<<<<< HEAD
-            dim = _geometric_dimension[cell_type]
+
+            dim = _topological_dimension[cell_type]
             # The entity tag should be equal within a CellBlock
             if "gmsh:geometrical" in cell_data:
                 entity_tag = cell_data["gmsh:geometrical"][ci][0]
             else:
                 entity_tag = 0
-=======
-            dim = _topological_dimension[cell_type]
-            entity_tag = 0
->>>>>>> 7f7f10b0
+
             cell_type = _meshio_to_gmsh_type[cell_type]
             numpy.array([dim, entity_tag, cell_type], dtype=c_int).tofile(fh)
             n = node_idcs.shape[0]
@@ -740,17 +725,14 @@
         tag0 = 1
         for ci, (cell_type, node_idcs) in enumerate(cells):
             # entityDim(int) entityTag(int) elementType(int) numElementsBlock(size_t)
-<<<<<<< HEAD
-            dim = _geometric_dimension[cell_type]
+
+            dim = _topological_dimension[cell_type]
             # The entity tag should be equal within a CellBlock
             if "gmsh:geometrical" in cell_data:
                 entity_tag = cell_data["gmsh:geometrical"][ci][0]
             else:
                 entity_tag = 0
-=======
-            dim = _topological_dimension[cell_type]
-            entity_tag = 0
->>>>>>> 7f7f10b0
+
             cell_type = _meshio_to_gmsh_type[cell_type]
             n = node_idcs.shape[0]
             fh.write(f"{dim} {entity_tag} {cell_type} {n}\n".encode("utf-8"))
